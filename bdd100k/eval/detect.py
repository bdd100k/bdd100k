--- conflicted
+++ resolved
@@ -21,12 +21,6 @@
 from scalabel.label.typing import Frame
 from tabulate import tabulate
 
-<<<<<<< HEAD
-=======
-from bdd100k.eval.type import GtType, PredType
-from bdd100k.label.to_coco import bdd100k2coco_det
-
->>>>>>> 02e427bf
 from ..common.typing import DictAny
 from ..common.utils import NAME_MAPPING, read
 from ..label.to_coco import bdd100k2coco_box_track, bdd100k2coco_det
