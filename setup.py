--- conflicted
+++ resolved
@@ -35,12 +35,9 @@
         "pandas",
         "pillow",
         "pycocotools",
-<<<<<<< HEAD
         "scalabel",
-=======
         "scikit-image",
         "tqdm",
->>>>>>> ef007fd4
         "tabulate",
         "tqdm",
     ],
